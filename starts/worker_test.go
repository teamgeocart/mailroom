--- conflicted
+++ resolved
@@ -56,15 +56,11 @@
 			tc.RestartParticipants, tc.IncludeActive,
 			nil, nil,
 		)
-<<<<<<< HEAD
+
 		models.InsertFlowStarts(ctx, db, []*models.FlowStart{start})
-		err := CreateFlowBatches(ctx, db, rp, nil, start)
-=======
-		err := models.InsertFlowStarts(ctx, db, []*models.FlowStart{start})
 		assert.NoError(t, err)
 
-		err = CreateFlowBatches(ctx, db, rp, start)
->>>>>>> e2869951
+		err := CreateFlowBatches(ctx, db, rp, nil, start)
 		assert.NoError(t, err)
 
 		// pop all our tasks and execute them
