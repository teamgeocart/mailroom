--- conflicted
+++ resolved
@@ -152,7 +152,11 @@
 func ParseQuery(org *OrgAssets, query string) (string, elastic.Query, error) {
 	// our field resolver
 	resolver := func(key string) assets.Field {
-		return org.FieldByKey(key)
+		f := org.FieldByKey(key)
+		if f == nil {
+			return nil
+		}
+		return f
 	}
 
 	// turn into elastic query
@@ -228,18 +232,6 @@
 		return nil, errors.Errorf("no elastic client available, check your configuration")
 	}
 
-<<<<<<< HEAD
-=======
-	// our field resolver
-	resolver := func(key string) assets.Field {
-		f := org.FieldByKey(key)
-		if f == nil {
-			return nil
-		}
-		return f
-	}
-
->>>>>>> 08d65d87
 	// turn into elastic query
 	_, eq, err := ParseQuery(org, query)
 	if err != nil {
